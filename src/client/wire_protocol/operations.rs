--- conflicted
+++ resolved
@@ -481,11 +481,7 @@
                 Message::write_update(buffer, &header,&full_collection_name,
                                       &flags, &selector, &update),
             &Message::OpInsert { ref header, ref flags,
-<<<<<<< HEAD
-                                 ref full_collection_name, ref documents, } =>
-=======
                                  ref full_collection_name, ref documents } =>
->>>>>>> 851967ef
                 Message::write_insert(buffer, &header, &flags,
                                       &full_collection_name, &documents),
             &Message::OpQuery { ref header, ref flags, ref full_collection_name,
@@ -494,15 +490,11 @@
                 Message::write_query(buffer, &header, &flags,
                                      &full_collection_name, number_to_skip,
                                      number_to_return, &query,
-<<<<<<< HEAD
-                                     &return_field_selector)
-=======
                                      &return_field_selector),
             &Message::OpGetMore { ref header, ref full_collection_name,
                                   number_to_return, cursor_id } =>
                 Message::write_get_more(buffer, &header, &full_collection_name,
                                         number_to_return, cursor_id)
->>>>>>> 851967ef
         }
     }
 
