--- conflicted
+++ resolved
@@ -7,12 +7,8 @@
 
 use util::*;
 
-<<<<<<< HEAD
-=======
-
 pub type PortResult = Result<~[u8], TcpErrData>;
 
->>>>>>> 202883d0
 /**
  * Trait for sockets used by Connection. Used as a traitobject.
  */
@@ -55,11 +51,8 @@
     priv server_ip : @mut Option<IpAddr>,
     priv iotask : iotask::IoTask,
     priv sock : @mut Option<@Socket>,
-<<<<<<< HEAD
-    priv port : @mut Option<@Port<Result<~[u8], TcpErrData>>>,
-=======
+    //priv port : @mut Option<@Port<Result<~[u8], TcpErrData>>>,
     priv port : @mut Option<@GenericPort<PortResult>>
->>>>>>> 202883d0
 }
 
 impl Connection for NodeConnection {
