--- conflicted
+++ resolved
@@ -27,13 +27,8 @@
 extern mod bson;
 
 // Misc: utility module
-<<<<<<< HEAD
 pub mod util;
 #[macro_escape]
-mod mock;
-=======
-mod util;
->>>>>>> 6f23afed
 mod mockable;
 
 // Client-side components
@@ -44,11 +39,10 @@
 // Connection components
 mod conn;       // medium for connecting to [a] server(s); general, should be hidden from user
 //pub mod conn_node;    // ...; node
-//mod msg;        // message header and related; hidden
 mod msg;        // message header and related; should be hidden from user
 //pub mod conn_replica; // ...; replica set
 //pub mod conn_shard;   // ...; sharded cluster
 
 // Cursor components
-//pub mod cursor;     // mode of interaction with results
-//pub mod index;      // index for querying+pub mod cursor;     // mode of interaction with results
+//pub mod index;      // index for querying?