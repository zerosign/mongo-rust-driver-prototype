--- conflicted
+++ resolved
@@ -168,11 +168,7 @@
 
         let mut coll : ~[Collection] = ~[];
         for names.iter().advance |&n| {
-<<<<<<< HEAD
-            coll = coll + ~[Collection::new(self.name.clone(), n, self.client)];
-=======
             coll.push(Collection::new(self.name.clone(), n, self.client));
->>>>>>> bcbbf5d1
         }
 
         Ok(coll)
