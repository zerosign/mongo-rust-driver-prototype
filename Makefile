# Copyright 2013 10gen Inc.
#
# Licensed under the Apache License, Version 2.0 (the "License");
# you may not use this file except in compliance with the License.
# You may obtain a copy of the License at
#
# http://www.apache.org/licenses/LICENSE-2.0
#
# Unless required by applicable law or agreed to in writing, software
# distributed under the License is distributed on an "AS IS" BASIS,
# WITHOUT WARRANTIES OR CONDITIONS OF ANY KIND, either express or implied.
# See the License for the specific language governing permissions and
# limitations under the License.

# Rust compilation
RC = rustc
RDOC = rustdoc
RDOCFLAGS = --output-style doc-per-mod --output-format markdown
FLAGS = -Z debug-info -L ./bin -D unused-unsafe -A unnecessary-allocation $(TOOLFLAGS)

# C compilation
CC = gcc
AR = ar rcs
CFLAGS = -c -g -Wall -Werror

# Programs and utilities
RM = rm
RMDIR = rmdir -p
MKDIR = mkdir -p
START_SHARDS = ./tools/start_testdb.py
CLOSE_SHARDS = ./tools/close_testdb.py

# Directories
SRC = ./src
LIB = ./lib
BSONDIR = ./src/libbson
MONGODIR = ./src/libmongo
<<<<<<< HEAD
TOOLDIR = ./tools
=======
UTILDIR = ./src/tools
>>>>>>> 18122dc3
EXDIR = ./examples
BIN = ./bin
TEST = ./test
DOCS = ./docs

# Variables
MONGOTEST = 0
TOOLFLAGS =

.PHONY: test

all: bin libs util bson mongo

bin:
	$(MKDIR) bin
	$(MKDIR) test

util: $(UTILDIR)/*
	$(RC) $(FLAGS) --lib --out-dir $(BIN) $(UTILDIR)/tools.rs
libs: $(LIB)/md5.c
	$(CC) $(CFLAGS) -o $(BIN)/md5.o $(LIB)/md5.c
	$(AR) $(BIN)/libmd5.a $(BIN)/md5.o

bson: $(BSONDIR)/*
	$(RC) $(FLAGS) --lib --out-dir $(BIN) $(BSONDIR)/bson.rs

mongo: $(MONGODIR)/*
	$(RC) $(FLAGS) --lib --out-dir $(BIN) $(MONGODIR)/mongo.rs

test: $(BSONDIR)/bson.rs $(MONGODIR)/mongo.rs
	$(RC) $(FLAGS) --test -o $(TEST)/bson_test $(BSONDIR)/bson.rs
	$(RC) $(FLAGS) --test -o $(TEST)/mongo_test $(MONGODIR)/mongo.rs
	$(RC) $(FLAGS) --test -o $(TEST)/driver_test $(MONGODIR)/test/test.rs

check: test
ifeq ($(MONGOTEST),1)
	python $(START_SHARDS)
	$(TEST)/bson_test
	$(TEST)/mongo_test
	$(TEST)/driver_test
	python $(CLOSE_SHARDS)
else
	$(TEST)/bson_test
	$(TEST)/mongo_test
endif

ex: $(EXDIR)/*
	$(RC) $(FLAGS) $(EXDIR)/bson_demo.rs
	$(RC) $(FLAGS) $(EXDIR)/mongo_demo.rs
	$(RC) $(FLAGS) $(EXDIR)/tutorial.rs

doc: $(BSONDIR)/*.rs $(MONGODIR)/*
	$(MKDIR) docs
	$(MKDIR) docs/bson
	$(MKDIR) docs/mongo
	$(RDOC) $(RDOCFLAGS) --output-dir $(DOCS)/bson $(BSONDIR)/bson.rc
	$(RDOC) $(RDOCFLAGS) --output-dir $(DOCS)/mongo $(MONGODIR)/mongo.rc

clean:
	$(RM) -rf $(TEST)
	$(RM) -rf $(BIN)

tidy:
	for f in `find . -name '*.rs'`; do perl -pi -e "s/[ \t]*$$//" $$f; done
	for f in `find . -name '*.rc'`; do perl -pi -e "s/[ \t]*$$//" $$f; done<|MERGE_RESOLUTION|>--- conflicted
+++ resolved
@@ -35,11 +35,8 @@
 LIB = ./lib
 BSONDIR = ./src/libbson
 MONGODIR = ./src/libmongo
-<<<<<<< HEAD
 TOOLDIR = ./tools
-=======
 UTILDIR = ./src/tools
->>>>>>> 18122dc3
 EXDIR = ./examples
 BIN = ./bin
 TEST = ./test
